use std::f64::consts::PI;

use geo::Centroid;
use image::imageops::overlay;
use thiserror::Error;

pub use builder::SnapperBuilder;

mod builder;

#[cfg(feature = "drawing")]
mod drawing;

/// Error type used throughout the [`snapper`](crate) crate.
#[derive(Debug, Error)]
pub enum Error {
    /// Returned by [`SnapperBuilder`] when attempting to call [`build`](`SnapperBuilder::build()`) on an incomplete builder.
    /// Contains an inner [`reason`](Error::Builder::reason) explaining the specifics of the error.
    #[error("failed to build structure")]
    Builder { reason: String },

    /// Returned by [`Snapper`] when a fetched tile does not match the expected [`tile_size`](Snapper::tile_size).
    #[error("incorrect tile size")]
    IncorrectTileSize { expected: u32, received: u32 },

    #[error("failed to convert between primitive numbers")]
    PrimitiveNumberConversion,

    /// Returned when the source of the error cannot be determined.
    #[error(transparent)]
    Unknown {
        #[from]
        source: anyhow::Error,
    },
}

/// Function that takes coordinates and a zoom level as arguments and returns an [`Image`](image::DynamicImage) of the map tile at the given position.
///
/// ## Example
///
/// ```rust
/// use image::DynamicImage;
<<<<<<< HEAD
/// 
/// fn tile_fetcher(x: i32, y: i32, zoom: u8) -> Result<DynamicImage, snapper::Error> {
=======
///
/// fn tile_fetcher(x: u32, y: u32, zoom: u8) -> Result<DynamicImage, snapper::Error> {
>>>>>>> fe1ce94c
///     todo!()
/// }
/// ```
pub type TileFetcher = fn(i32, i32, u8) -> Result<image::DynamicImage, Error>;

/// Utility structure to generate snapshots.
/// Should be normally constructed through building with [`SnapperBuilder`].
#[derive(Debug)]
pub struct Snapper {
    /// Function that returns an image of a map tile at specified coordinates.
    #[allow(dead_code)]
    tile_fetcher: TileFetcher,

    /// Size of the image returned by the [`tile_fetcher`](Self::tile_fetcher).
    #[allow(dead_code)]
    tile_size: u32,

    /// Height of generated snapshots.
    height: u32,

    /// Width of generated snapshots.
    width: u32,

    /// Zoom level of generated snapshots.
    #[allow(dead_code)]
    zoom: u8,
}

impl Snapper {
    /// Returns a snapshot centered around the provided `geometry`.
<<<<<<< HEAD
    #[cfg(feature = "drawing")]
    pub fn generate_snapshot_from_geometry(&self, geometry: geo::Geometry, style: Option<drawing::Style>) -> Result<image::RgbaImage, Error> {
        let geometries = geo::GeometryCollection::from(geometry);
        self.generate_snapshot_from_geometries(geometries, style)
    }

    /// Returns a snapshot centered around the provided `geometries`.
    #[cfg(feature = "drawing")]
    pub fn generate_snapshot_from_geometries(&self, geometries: geo::GeometryCollection, style: Option<drawing::Style>) -> Result<image::RgbaImage, Error> {
        use drawing::DrawableGeometry;

        let style = style.unwrap_or_default();

        self.generate_snapshot_from_geometries_with_drawer(geometries, |geometries, snapper, image, center| -> Result<(), Error> {
            geometries.into_iter()
                .try_for_each(|geometry| geometry.draw(snapper, image, &style, center))?;

            Ok(())
        })
    }

    /// Returns a snapshot centered around the provided `geometries`.
    /// The drawing of each of the `geometries` is done with the given `drawer` function.
    pub fn generate_snapshot_from_geometries_with_drawer<D>(&self, geometries: geo::GeometryCollection, drawer: D) -> Result<image::RgbaImage, Error>
    where
        D: Fn(geo::GeometryCollection, &Self, &mut image::RgbaImage, geo::Point) -> Result<(), Error>
    {
        let mut output_image = image::RgbaImage::new(self.width, self.height);

        let Some(geometry_center_point) = geometries.centroid() else {
            todo!("Return an `Err` or find a suitable default for `geometry_center_point`")
        };

        self.overlay_backing_tiles(&mut output_image, geometry_center_point)?;
        drawer(geometries, self, &mut output_image, geometry_center_point)?;

=======
    #[allow(unused_variables)]
    pub fn generate_snapshot_from_geometry(
        &self,
        geometry: geo::Geometry,
    ) -> Result<image::RgbaImage, Error> {
        let output_image = image::RgbaImage::new(self.width, self.height);
        Ok(output_image)
    }

    /// Returns a snapshot centered around the provided `geometries`.
    #[allow(unused_variables)]
    pub fn generate_snapshot_from_geometries(
        &self,
        geometries: Vec<geo::Geometry>,
    ) -> Result<image::RgbaImage, Error> {
        let output_image = image::RgbaImage::new(self.width, self.height);
>>>>>>> fe1ce94c
        Ok(output_image)
    }

    /// Converts a [`Point`](geo::Point) holding a latitude and longitude to one that holds a [`EPSG:3857`](https://epsg.io/3857) reprojection of those coordinates.
    /// Do note, that if you're attempting to use this function to call an XYZ layer you'll need to truncate the given `point` to be [`i32s`](i32).
    pub fn point_to_epsg_3857(&self, point: geo::Point) -> geo::Point {
        let point_as_rad = point.to_radians();
        let n = (1 << self.zoom as i32) as f64;

        geo::point!(
            x: (n * (point.y() + 180.0) / 360.0),
            y: (n * (1.0 - (point_as_rad.x().tan() + (1.0 / point_as_rad.x().cos())).ln() / PI) / 2.0)
        )
    }

    /// Converts a given `latitude` to a valid `x` coordinate of a pixel.
    pub fn latitude_to_pixel(&self, center: geo::Point, latitude: f64) -> f64 {
        (latitude - center.x()) * self.tile_size as f64 + self.width as f64 / 2.0
    }

    /// Converts a given `longitude` to a valid `y` coordinate of a pixel.
    pub fn longitude_to_pixel(&self, center: geo::Point, longitude: f64) -> f64 {
        (longitude - center.y()) * self.tile_size as f64 + self.height as f64 / 2.0
    }
}

impl Snapper {
    /// Calls the [`tile_fetcher`](Self::tile_fetcher) function with the given coordinates and converts the returned [`image::DynamicImage`] into an [`image::RgbaImage`].
    #[inline(always)]
<<<<<<< HEAD
    fn get_tile(&self, x: i32, y: i32) -> Result<image::RgbaImage, Error> {
=======
    #[allow(dead_code)]
    fn get_tile(&self, x: u32, y: u32) -> Result<image::RgbaImage, Error> {
>>>>>>> fe1ce94c
        let tile = (self.tile_fetcher)(x, y, self.zoom)?.to_rgba8();

        if tile.height() != self.tile_size {
            return Err(Error::IncorrectTileSize {
                expected: self.tile_size,
                received: tile.height(),
            });
        }

        if tile.width() != self.tile_size {
            return Err(Error::IncorrectTileSize {
                expected: self.tile_size,
                received: tile.height(),
            });
        }

        Ok(tile)
    }

    /// Fills the given `image` with tiles centered around the given `epsg_3857_center` point.
    fn overlay_backing_tiles(&self, image: &mut image::RgbaImage, center: geo::Point) -> Result<(), Error> {
        let required_rows = 0.5 * (self.height as f64) / (self.tile_size as f64);
        let required_columns = 0.5 * (self.width as f64) / (self.tile_size as f64);

        let epsg_3857_center = self.point_to_epsg_3857(center);
        let n = 1 << self.zoom as i32;

        let min_x = (epsg_3857_center.x() - required_columns).floor() as i32;
        let min_y = (epsg_3857_center.y() - required_rows).floor() as i32;
        let max_x = (epsg_3857_center.x() + required_columns).ceil() as i32;
        let max_y = (epsg_3857_center.y() + required_rows).ceil() as i32;

        for x in min_x..max_x {
            for y in min_y..max_y {
                let tile = self.get_tile(
                    (x + n) % n,
                    (y + n) % n,
                )?;

                overlay(
                    image,
                    &tile,
                    self.latitude_to_pixel(epsg_3857_center, x as f64) as i64,
                    self.longitude_to_pixel(epsg_3857_center, y as f64) as i64,
                );
            }
        }

        Ok(())
    }
}<|MERGE_RESOLUTION|>--- conflicted
+++ resolved
@@ -40,13 +40,8 @@
 ///
 /// ```rust
 /// use image::DynamicImage;
-<<<<<<< HEAD
-/// 
+///
 /// fn tile_fetcher(x: i32, y: i32, zoom: u8) -> Result<DynamicImage, snapper::Error> {
-=======
-///
-/// fn tile_fetcher(x: u32, y: u32, zoom: u8) -> Result<DynamicImage, snapper::Error> {
->>>>>>> fe1ce94c
 ///     todo!()
 /// }
 /// ```
@@ -77,33 +72,53 @@
 
 impl Snapper {
     /// Returns a snapshot centered around the provided `geometry`.
-<<<<<<< HEAD
     #[cfg(feature = "drawing")]
-    pub fn generate_snapshot_from_geometry(&self, geometry: geo::Geometry, style: Option<drawing::Style>) -> Result<image::RgbaImage, Error> {
+    pub fn generate_snapshot_from_geometry(
+        &self,
+        geometry: geo::Geometry,
+        style: Option<drawing::Style>,
+    ) -> Result<image::RgbaImage, Error> {
         let geometries = geo::GeometryCollection::from(geometry);
         self.generate_snapshot_from_geometries(geometries, style)
     }
 
     /// Returns a snapshot centered around the provided `geometries`.
     #[cfg(feature = "drawing")]
-    pub fn generate_snapshot_from_geometries(&self, geometries: geo::GeometryCollection, style: Option<drawing::Style>) -> Result<image::RgbaImage, Error> {
+    pub fn generate_snapshot_from_geometries(
+        &self,
+        geometries: geo::GeometryCollection,
+        style: Option<drawing::Style>,
+    ) -> Result<image::RgbaImage, Error> {
         use drawing::DrawableGeometry;
 
         let style = style.unwrap_or_default();
 
-        self.generate_snapshot_from_geometries_with_drawer(geometries, |geometries, snapper, image, center| -> Result<(), Error> {
-            geometries.into_iter()
-                .try_for_each(|geometry| geometry.draw(snapper, image, &style, center))?;
-
-            Ok(())
-        })
+        self.generate_snapshot_from_geometries_with_drawer(
+            geometries,
+            |geometries, snapper, image, center| -> Result<(), Error> {
+                geometries
+                    .into_iter()
+                    .try_for_each(|geometry| geometry.draw(snapper, image, &style, center))?;
+
+                Ok(())
+            },
+        )
     }
 
     /// Returns a snapshot centered around the provided `geometries`.
     /// The drawing of each of the `geometries` is done with the given `drawer` function.
-    pub fn generate_snapshot_from_geometries_with_drawer<D>(&self, geometries: geo::GeometryCollection, drawer: D) -> Result<image::RgbaImage, Error>
+    pub fn generate_snapshot_from_geometries_with_drawer<D>(
+        &self,
+        geometries: geo::GeometryCollection,
+        drawer: D,
+    ) -> Result<image::RgbaImage, Error>
     where
-        D: Fn(geo::GeometryCollection, &Self, &mut image::RgbaImage, geo::Point) -> Result<(), Error>
+        D: Fn(
+            geo::GeometryCollection,
+            &Self,
+            &mut image::RgbaImage,
+            geo::Point,
+        ) -> Result<(), Error>,
     {
         let mut output_image = image::RgbaImage::new(self.width, self.height);
 
@@ -114,24 +129,6 @@
         self.overlay_backing_tiles(&mut output_image, geometry_center_point)?;
         drawer(geometries, self, &mut output_image, geometry_center_point)?;
 
-=======
-    #[allow(unused_variables)]
-    pub fn generate_snapshot_from_geometry(
-        &self,
-        geometry: geo::Geometry,
-    ) -> Result<image::RgbaImage, Error> {
-        let output_image = image::RgbaImage::new(self.width, self.height);
-        Ok(output_image)
-    }
-
-    /// Returns a snapshot centered around the provided `geometries`.
-    #[allow(unused_variables)]
-    pub fn generate_snapshot_from_geometries(
-        &self,
-        geometries: Vec<geo::Geometry>,
-    ) -> Result<image::RgbaImage, Error> {
-        let output_image = image::RgbaImage::new(self.width, self.height);
->>>>>>> fe1ce94c
         Ok(output_image)
     }
 
@@ -161,12 +158,7 @@
 impl Snapper {
     /// Calls the [`tile_fetcher`](Self::tile_fetcher) function with the given coordinates and converts the returned [`image::DynamicImage`] into an [`image::RgbaImage`].
     #[inline(always)]
-<<<<<<< HEAD
     fn get_tile(&self, x: i32, y: i32) -> Result<image::RgbaImage, Error> {
-=======
-    #[allow(dead_code)]
-    fn get_tile(&self, x: u32, y: u32) -> Result<image::RgbaImage, Error> {
->>>>>>> fe1ce94c
         let tile = (self.tile_fetcher)(x, y, self.zoom)?.to_rgba8();
 
         if tile.height() != self.tile_size {
@@ -187,7 +179,11 @@
     }
 
     /// Fills the given `image` with tiles centered around the given `epsg_3857_center` point.
-    fn overlay_backing_tiles(&self, image: &mut image::RgbaImage, center: geo::Point) -> Result<(), Error> {
+    fn overlay_backing_tiles(
+        &self,
+        image: &mut image::RgbaImage,
+        center: geo::Point,
+    ) -> Result<(), Error> {
         let required_rows = 0.5 * (self.height as f64) / (self.tile_size as f64);
         let required_columns = 0.5 * (self.width as f64) / (self.tile_size as f64);
 
@@ -201,10 +197,7 @@
 
         for x in min_x..max_x {
             for y in min_y..max_y {
-                let tile = self.get_tile(
-                    (x + n) % n,
-                    (y + n) % n,
-                )?;
+                let tile = self.get_tile((x + n) % n, (y + n) % n)?;
 
                 overlay(
                     image,
